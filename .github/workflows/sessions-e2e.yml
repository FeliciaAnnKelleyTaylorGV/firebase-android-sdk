--- conflicted
+++ resolved
@@ -40,9 +40,5 @@
       - name: Run sessions end-to-end tests
         env:
           FTL_RESULTS_BUCKET: fireescape
-<<<<<<< HEAD
-          FIREBASE_APP_CHECK_DEBUG_SECRET: ${{ secrets.FIREBASE_APP_CHECK_DEBUG_SECRET }}
-=======
->>>>>>> 7375caba
         run: |
           ./gradlew :firebase-sessions:test-app:deviceCheck withErrorProne -PtargetBackend="prod"