--- conflicted
+++ resolved
@@ -15,7 +15,6 @@
  */
 package com.google.firebase.dataconnect.core
 
-<<<<<<< HEAD
 import com.google.firebase.dataconnect.ConnectorConfig
 import com.google.firebase.dataconnect.DataConnectError
 import com.google.firebase.dataconnect.testutil.connectorConfig
@@ -25,23 +24,12 @@
 import com.google.firebase.dataconnect.testutil.requestId
 import com.google.firebase.dataconnect.util.buildStructProto
 import com.google.protobuf.ListValue
-=======
-import com.google.common.truth.Truth.assertThat
-import com.google.firebase.dataconnect.testutil.connectorConfig
-import com.google.firebase.dataconnect.testutil.containsMatchWithNonAdjacentText
-import com.google.firebase.dataconnect.testutil.containsWithNonAdjacentText
-import com.google.firebase.dataconnect.testutil.randomHost
-import com.google.firebase.dataconnect.testutil.randomOperationName
-import com.google.firebase.dataconnect.testutil.randomProjectId
-import com.google.firebase.dataconnect.testutil.requestId
->>>>>>> d2b84b20
 import com.google.protobuf.Struct
 import com.google.protobuf.Value
 import google.firebase.dataconnect.proto.ExecuteMutationRequest
 import google.firebase.dataconnect.proto.ExecuteMutationResponse
 import google.firebase.dataconnect.proto.ExecuteQueryRequest
 import google.firebase.dataconnect.proto.ExecuteQueryResponse
-<<<<<<< HEAD
 import google.firebase.dataconnect.proto.GraphqlError
 import google.firebase.dataconnect.proto.SourceLocation
 import google.firebase.dataconnect.proto.executeMutationResponse
@@ -62,11 +50,6 @@
 import io.kotest.property.arbitrary.next
 import io.kotest.property.arbitrary.string
 import io.mockk.CapturingSlot
-=======
-import io.grpc.Metadata
-import io.kotest.property.Arb
-import io.kotest.property.arbitrary.next
->>>>>>> d2b84b20
 import io.mockk.coEvery
 import io.mockk.mockk
 import io.mockk.slot
@@ -223,7 +206,6 @@
         this.errors.addAll(responseErrors.map { it.graphqlError })
       }
 
-<<<<<<< HEAD
     val operationResult =
       dataConnectGrpcClient.executeMutation(
         Arb.requestId(key).next(),
@@ -277,37 +259,6 @@
       }
 
     exception shouldBe grpcException
-=======
-  private val dataConnectGrpcClient =
-    DataConnectGrpcClient(
-      projectId = randomProjectId("nywm75x5xm"),
-      connector = Arb.connectorConfig("w3v2443737").next(),
-      dataConnectAuth = mockk<DataConnectAuth>(relaxed = true, name = "mockDataConnectAuth"),
-      grpcRPCsFactory = mockDataConnectGrpcRPCsFactory,
-      parentLogger = mockk<Logger>(relaxed = true, name = "mockLogger"),
-    )
-
-  @Test
-  fun `executeQuery() should include x-goog-api-client grpc header`() = runTest {
-    dataConnectGrpcClient.executeQuery(
-      requestId = Arb.requestId("dx6ecw35r7").next(),
-      operationName = randomOperationName("ranwgj8ys6"),
-      variables = Struct.getDefaultInstance()
-    )
-
-    executeQueryMetadataSlot.captured.verifyGoogApiClientHeader()
-  }
-
-  @Test
-  fun `executeMutation() should include x-goog-api-client grpc header`() = runTest {
-    dataConnectGrpcClient.executeMutation(
-      requestId = Arb.requestId("wt4dsrhqdw").next(),
-      operationName = randomOperationName("bhkeqsb4d7"),
-      variables = Struct.getDefaultInstance()
-    )
-
-    executeMutationMetadataSlot.captured.verifyGoogApiClientHeader()
->>>>>>> d2b84b20
   }
 
   private class TestException(message: String) : Exception(message)
