/*
 * Copyright 2024 Google LLC
 *
 * Licensed under the Apache License, Version 2.0 (the "License");
 * you may not use this file except in compliance with the License.
 * You may obtain a copy of the License at
 *
 *      http://www.apache.org/licenses/LICENSE-2.0
 *
 * Unless required by applicable law or agreed to in writing, software
 * distributed under the License is distributed on an "AS IS" BASIS,
 * WITHOUT WARRANTIES OR CONDITIONS OF ANY KIND, either express or implied.
 * See the License for the specific language governing permissions and
 * limitations under the License.
 */

package com.google.firebase.dataconnect

import kotlinx.serialization.KSerializer
import kotlinx.serialization.Serializable
import kotlinx.serialization.descriptors.SerialDescriptor
import kotlinx.serialization.encoding.Decoder
import kotlinx.serialization.encoding.Encoder

<<<<<<< HEAD
=======
/**
 * An optional variable to a query or a mutation.
 *
 * The typical use case of this class is as a property of a class used as the variables of a query
 * or mutation ([OperationRef.variables]). This allows omitting a variable altogether from the
 * request, in the case of [OptionalVariable.Undefined], allowing the variable to take on its
 * default value as defined in the GraphQL schema or operation, or an explicit value in the case of
 * [OptionalVariable.Value], which may be `null` if the type parameter is nullable.
 *
 * Here is an example of such a variables class:
 *
 * ```
 * @Serializable
 * data class UpdatePersonVariables(
 *   val key: PersonKey,
 *   val name: OptionalVariable<String>,
 *   val age: OptionalVariable<Int?>,
 * )
 * ```
 *
 * with this "variables" class, to clear a person's age but not modify their name, the instance
 * could be created as follows
 * ```
 * val variables = UpdatePersonVariables(
 *   key=key,
 *   name=OptionalVariable.Undefined,
 *   age=OptionalVariable.Value(42),
 * )
 * ```
 */
>>>>>>> d9411e57
@Serializable(with = OptionalVariable.Serializer::class)
public sealed interface OptionalVariable<out T> {

  /**
   * Returns the value encapsulated by this object if the runtime type is [Value], or `null` if this
   * object is [Undefined].
   */
  public fun valueOrNull(): T?

  /**
   * Returns the value encapsulated by this object if the runtime type is [Value], or throws an
   * exception if this object is [Undefined].
   */
  public fun valueOrThrow(): T

  /**
   * An implementation of [OptionalVariable] representing an "undefined" value.
   *
   * This value will be excluded entirely from the serial form.
   */
  public object Undefined : OptionalVariable<Nothing> {

    /** Unconditionally returns `null`. */
    override fun valueOrNull(): Nothing? = null

    /** Unconditionally throws an exception. */
    override fun valueOrThrow(): Nothing = throw UndefinedValueException()

    /**
     * Returns a string representation of this object, useful for debugging.
     *
     * The string representation is _not_ guaranteed to be stable and may change without notice at
     * any time. Therefore, the only recommended usage of the returned string is debugging and/or
     * logging. Namely, parsing the returned string or storing the returned string in non-volatile
     * storage should generally be avoided in order to be robust in case that the string
     * representation changes.
     *
     * @return a string representation of this object.
     */
    override fun toString(): String = "undefined"

    private class UndefinedValueException :
      IllegalStateException("Undefined does not have a value")
  }

  /**
   * An implementation of [OptionalVariable] representing a "defined" value.
   *
   * This value will be _included_ in the serial form, even if the value is `null`.
   *
   * @property value the value encapsulated by this [OptionalVariable].
   */
  public class Value<T>(public val value: T) : OptionalVariable<T> {

    /** Returns the value encapsulated by this [OptionalVariable], which _may_ be `null`. */
    override fun valueOrNull(): T = value

    /**
     * Returns the value encapsulated by this [OptionalVariable], which _may_ be `null`, but never
     * throws an exception.
     */
    override fun valueOrThrow(): T = value

    /**
     * Compares this object with another object for equality.
     *
     * @param other The object to compare to this for equality.
     * @return true if, and only if, the other object is an instance of [Value] whose encapsulated
     * value compares equal to this object's encapsulated value using the `==` operator.
     */
    override fun equals(other: Any?): Boolean = other is Value<*> && value == other.value

    /**
     * Returns the hash code of the encapsulated value, or `0` if the encapsulated value is `null`.
     */
    override fun hashCode(): Int = value?.hashCode() ?: 0

    /**
     * Returns the [Object.toString()] result of the encapsulated value, or `"null"` if the
     * encapsulated value is `null`.
     *
     * The string representation is _not_ guaranteed to be stable and may change without notice at
     * any time. Therefore, the only recommended usage of the returned string is debugging and/or
     * logging. Namely, parsing the returned string or storing the returned string in non-volatile
     * storage should generally be avoided in order to be robust in case that the string
     * representation changes.
     */
    override fun toString(): String = value?.toString() ?: "null"
  }

<<<<<<< HEAD
=======
  /**
   * The [KSerializer] implementation for [OptionalVariable].
   *
   * Note that this serializer _only_ supports [serialize], and [deserialize] unconditionally throws
   * an exception.
   *
   * @param elementSerializer The [KSerializer] to use to serialize the encapsulated value.
   */
>>>>>>> d9411e57
  public class Serializer<T>(private val elementSerializer: KSerializer<T>) :
    KSerializer<OptionalVariable<T>> {

    override val descriptor: SerialDescriptor = elementSerializer.descriptor

<<<<<<< HEAD
    override fun deserialize(decoder: Decoder): OptionalVariable<T> =
      throw UnsupportedOperationException("OptionalVariable.Serializer does not support decoding")

    override fun serialize(encoder: Encoder, value: OptionalVariable<T>) {
      when (value) {
        is Undefined -> {
          /* nothing to do; undefined variables are omitted altogether */
        }
        is Value<T> -> elementSerializer.serialize(encoder, value.value)
=======
    /** Unconditionally throws [UnsupportedOperationException]. */
    override fun deserialize(decoder: Decoder): OptionalVariable<T> =
      throw UnsupportedOperationException("OptionalVariableSerializer does not support decoding")

    /**
     * Serializes the given [OptionalVariable] to the given encoder.
     *
     * This method does nothing if the given [OptionalVariable] is [Undefined]; otherwise, it
     * serializes the encapsulated value in the given [Value] using the serializer given to this
     * object's constructor.
     */
    override fun serialize(encoder: Encoder, value: OptionalVariable<T>) {
      when (value) {
        is OptionalVariable.Undefined -> {
          /* nothing to do */
        }
        is OptionalVariable.Value<T> -> elementSerializer.serialize(encoder, value.value)
>>>>>>> d9411e57
      }
    }
  }
}<|MERGE_RESOLUTION|>--- conflicted
+++ resolved
@@ -22,8 +22,6 @@
 import kotlinx.serialization.encoding.Decoder
 import kotlinx.serialization.encoding.Encoder
 
-<<<<<<< HEAD
-=======
 /**
  * An optional variable to a query or a mutation.
  *
@@ -54,7 +52,6 @@
  * )
  * ```
  */
->>>>>>> d9411e57
 @Serializable(with = OptionalVariable.Serializer::class)
 public sealed interface OptionalVariable<out T> {
 
@@ -145,8 +142,6 @@
     override fun toString(): String = value?.toString() ?: "null"
   }
 
-<<<<<<< HEAD
-=======
   /**
    * The [KSerializer] implementation for [OptionalVariable].
    *
@@ -155,23 +150,11 @@
    *
    * @param elementSerializer The [KSerializer] to use to serialize the encapsulated value.
    */
->>>>>>> d9411e57
   public class Serializer<T>(private val elementSerializer: KSerializer<T>) :
     KSerializer<OptionalVariable<T>> {
 
     override val descriptor: SerialDescriptor = elementSerializer.descriptor
 
-<<<<<<< HEAD
-    override fun deserialize(decoder: Decoder): OptionalVariable<T> =
-      throw UnsupportedOperationException("OptionalVariable.Serializer does not support decoding")
-
-    override fun serialize(encoder: Encoder, value: OptionalVariable<T>) {
-      when (value) {
-        is Undefined -> {
-          /* nothing to do; undefined variables are omitted altogether */
-        }
-        is Value<T> -> elementSerializer.serialize(encoder, value.value)
-=======
     /** Unconditionally throws [UnsupportedOperationException]. */
     override fun deserialize(decoder: Decoder): OptionalVariable<T> =
       throw UnsupportedOperationException("OptionalVariableSerializer does not support decoding")
@@ -189,7 +172,6 @@
           /* nothing to do */
         }
         is OptionalVariable.Value<T> -> elementSerializer.serialize(encoder, value.value)
->>>>>>> d9411e57
       }
     }
   }
