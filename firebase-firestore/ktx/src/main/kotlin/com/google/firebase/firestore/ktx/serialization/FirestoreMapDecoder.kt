--- conflicted
+++ resolved
@@ -19,12 +19,7 @@
 import com.google.firebase.firestore.ThrowOnExtraProperties
 import com.google.firebase.firestore.encoding.FirestoreAbstractDecoder
 import com.google.firebase.firestore.encoding.FirestoreSerializersModule
-<<<<<<< HEAD
-import com.google.firebase.firestore.ktx.serialization.FirestoreAbstractDecoder.Constants.START_INDEX
-=======
-import com.google.firebase.firestore.ktx.annotations.KDocumentId
 import com.google.firebase.firestore.ktx.serialization.FirestoreKtxAbstractDecoder.Constants.START_INDEX
->>>>>>> 2156fc70
 import kotlinx.serialization.DeserializationStrategy
 import kotlinx.serialization.descriptors.PrimitiveKind
 import kotlinx.serialization.descriptors.SerialDescriptor
@@ -165,14 +160,8 @@
     this.toMutableMap().apply {
         for (propertyName in descriptor.elementNames) {
             val propertyIndex: Int = descriptor.getElementIndex(propertyName)
-<<<<<<< HEAD
-            val annotationsOnProperty: List<Annotation> =
-                descriptor.getElementAnnotations(propertyIndex)
+            val annotationsOnProperty = descriptor.getElementAnnotations(propertyIndex)
             if (annotationsOnProperty.any { it is DocumentId }) {
-=======
-            val annotationsOnProperty = descriptor.getElementAnnotations(propertyIndex)
-            if (annotationsOnProperty.any { it is KDocumentId }) {
->>>>>>> 2156fc70
                 val propertyDescriptor = descriptor.getElementDescriptor(propertyIndex)
                 val propertyType: SerialKind = propertyDescriptor.kind
                 val propertySerialName: String = propertyDescriptor.serialName
