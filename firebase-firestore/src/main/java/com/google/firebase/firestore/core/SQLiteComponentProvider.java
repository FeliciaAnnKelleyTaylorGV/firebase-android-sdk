// Copyright 2020 Google LLC
//
// Licensed under the Apache License, Version 2.0 (the "License");
// you may not use this file except in compliance with the License.
// You may obtain a copy of the License at
//
//      http://www.apache.org/licenses/LICENSE-2.0
//
// Unless required by applicable law or agreed to in writing, software
// distributed under the License is distributed on an "AS IS" BASIS,
// WITHOUT WARRANTIES OR CONDITIONS OF ANY KIND, either express or implied.
// See the License for the specific language governing permissions and
// limitations under the License.

package com.google.firebase.firestore.core;

import com.google.firebase.firestore.FirebaseFirestoreSettings;
import com.google.firebase.firestore.local.IndexBackfiller;
import com.google.firebase.firestore.local.LocalSerializer;
import com.google.firebase.firestore.local.LruDelegate;
import com.google.firebase.firestore.local.LruGarbageCollector;
import com.google.firebase.firestore.local.Persistence;
import com.google.firebase.firestore.local.SQLitePersistence;
import com.google.firebase.firestore.local.Scheduler;

/** Provides all components needed for Firestore with SQLite persistence. */
public class SQLiteComponentProvider extends MemoryComponentProvider {

  public SQLiteComponentProvider(FirebaseFirestoreSettings settings) {
    super(settings);
  }

  @Override
  protected Scheduler createGarbageCollectionScheduler(Configuration configuration) {
    LruDelegate lruDelegate = ((SQLitePersistence) getPersistence()).getReferenceDelegate();
    LruGarbageCollector gc = lruDelegate.getGarbageCollector();
    return gc.newScheduler(configuration.asyncQueue, getLocalStore());
  }

  @Override
  protected IndexBackfiller createIndexBackfiller(Configuration configuration) {
    return new IndexBackfiller(getPersistence(), configuration.asyncQueue, getLocalStore());
  }

  @Override
  protected Persistence createPersistence(Configuration configuration) {
    LocalSerializer serializer = new LocalSerializer(getRemoteSerializer());
    LruGarbageCollector.Params params =
<<<<<<< HEAD
        LruGarbageCollector.Params.WithCacheSizeBytes(settings.getCacheSizeBytes());
=======
        LruGarbageCollector.Params.WithCacheSizeBytes(configuration.settings.getCacheSizeBytes());
>>>>>>> 3dc208ce
    return new SQLitePersistence(
        configuration.context,
        configuration.databaseInfo.getPersistenceKey(),
        configuration.databaseInfo.getDatabaseId(),
        serializer,
        params);
  }
}<|MERGE_RESOLUTION|>--- conflicted
+++ resolved
@@ -46,11 +46,7 @@
   protected Persistence createPersistence(Configuration configuration) {
     LocalSerializer serializer = new LocalSerializer(getRemoteSerializer());
     LruGarbageCollector.Params params =
-<<<<<<< HEAD
         LruGarbageCollector.Params.WithCacheSizeBytes(settings.getCacheSizeBytes());
-=======
-        LruGarbageCollector.Params.WithCacheSizeBytes(configuration.settings.getCacheSizeBytes());
->>>>>>> 3dc208ce
     return new SQLitePersistence(
         configuration.context,
         configuration.databaseInfo.getPersistenceKey(),
