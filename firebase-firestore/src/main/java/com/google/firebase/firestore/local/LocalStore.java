--- conflicted
+++ resolved
@@ -802,17 +802,12 @@
         });
   }
 
-<<<<<<< HEAD
-  public void setIndexAutoCreationEnabled(boolean enabled) {
-    queryEngine.setIndexAutoCreationEnabled(enabled);
-=======
   public void deleteAllFieldIndexes() {
     persistence.runTransaction("Delete All Indexes", () -> indexManager.deleteAllFieldIndexes());
   }
 
   public void setIndexAutoCreationEnabled(boolean isEnabled) {
     queryEngine.setIndexAutoCreationEnabled(isEnabled);
->>>>>>> dff55b6c
   }
 
   /** Mutable state for the transaction in allocateQuery. */
