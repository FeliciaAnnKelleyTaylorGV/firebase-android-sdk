// Copyright 2020 Google LLC
//
// Licensed under the Apache License, Version 2.0 (the "License");
// you may not use this file except in compliance with the License.
// You may obtain a copy of the License at
//
//      http://www.apache.org/licenses/LICENSE-2.0
//
// Unless required by applicable law or agreed to in writing, software
// distributed under the License is distributed on an "AS IS" BASIS,
// WITHOUT WARRANTIES OR CONDITIONS OF ANY KIND, either express or implied.
// See the License for the specific language governing permissions and
// limitations under the License.

package com.google.firebase.firestore.core;

import static com.google.firebase.firestore.util.Assert.hardAssert;
import static com.google.firebase.firestore.util.Assert.hardAssertNonNull;

import android.content.Context;
import androidx.annotation.NonNull;
import androidx.annotation.Nullable;
import androidx.annotation.VisibleForTesting;
import com.google.firebase.firestore.FirebaseFirestoreSettings;
import com.google.firebase.firestore.auth.CredentialsProvider;
import com.google.firebase.firestore.auth.User;
import com.google.firebase.firestore.local.IndexBackfiller;
import com.google.firebase.firestore.local.LocalStore;
import com.google.firebase.firestore.local.Persistence;
import com.google.firebase.firestore.local.Scheduler;
import com.google.firebase.firestore.remote.ConnectivityMonitor;
import com.google.firebase.firestore.remote.Datastore;
import com.google.firebase.firestore.remote.GrpcMetadataProvider;
import com.google.firebase.firestore.remote.RemoteComponenetProvider;
import com.google.firebase.firestore.remote.RemoteSerializer;
import com.google.firebase.firestore.remote.RemoteStore;
import com.google.firebase.firestore.util.AsyncQueue;

/**
 * Initializes and wires up all core components for Firestore.
 *
 * <p>Implementations provide custom components by overriding the `createX()` methods.
 */
public abstract class ComponentProvider {

  protected final FirebaseFirestoreSettings settings;
  private RemoteComponenetProvider remoteProvider = new RemoteComponenetProvider();
  private Persistence persistence;
  private LocalStore localStore;
  private SyncEngine syncEngine;
  private RemoteStore remoteStore;
  private EventManager eventManager;
  @Nullable private IndexBackfiller indexBackfiller;
  @Nullable private Scheduler garbageCollectionScheduler;

  public ComponentProvider(FirebaseFirestoreSettings settings) {
    this.settings = settings;
  }

  @NonNull
  public static ComponentProvider defaultFactory(@NonNull FirebaseFirestoreSettings settings) {
    return settings.isPersistenceEnabled()
<<<<<<< HEAD
            ? new SQLiteComponentProvider(settings)
            : new MemoryComponentProvider(settings);
=======
        ? new SQLiteComponentProvider()
        : new MemoryComponentProvider();
>>>>>>> 3dc208ce
  }

  /** Configuration options for the component provider. */
  public static final class Configuration {

    public final Context context;
    public final AsyncQueue asyncQueue;
    public final DatabaseInfo databaseInfo;
    public final User initialUser;
    public final int maxConcurrentLimboResolutions;
    public final CredentialsProvider<User> authProvider;
    public final CredentialsProvider<String> appCheckProvider;

    @Nullable public final GrpcMetadataProvider metadataProvider;

    public Configuration(
        Context context,
        AsyncQueue asyncQueue,
        DatabaseInfo databaseInfo,
        User initialUser,
        int maxConcurrentLimboResolutions,
        CredentialsProvider<User> authProvider,
        CredentialsProvider<String> appCheckProvider,
        @Nullable GrpcMetadataProvider metadataProvider) {
      this.context = context;
      this.asyncQueue = asyncQueue;
      this.databaseInfo = databaseInfo;
      this.initialUser = initialUser;
      this.maxConcurrentLimboResolutions = maxConcurrentLimboResolutions;
      this.authProvider = authProvider;
      this.appCheckProvider = appCheckProvider;
      this.metadataProvider = metadataProvider;
    }
  }

  @VisibleForTesting
  public void setRemoteProvider(RemoteComponenetProvider remoteProvider) {
    hardAssert(remoteStore == null, "cannot set remoteProvider after initialize");
    this.remoteProvider = remoteProvider;
  }

  public RemoteSerializer getRemoteSerializer() {
    return remoteProvider.getRemoteSerializer();
  }

  public Datastore getDatastore() {
    return remoteProvider.getDatastore();
  }

  public Persistence getPersistence() {
    return hardAssertNonNull(persistence, "persistence not initialized yet");
  }

  @Nullable
  public Scheduler getGarbageCollectionScheduler() {
    return garbageCollectionScheduler;
  }

  @Nullable
  public IndexBackfiller getIndexBackfiller() {
    return indexBackfiller;
  }

  public LocalStore getLocalStore() {
    return hardAssertNonNull(localStore, "localStore not initialized yet");
  }

  public SyncEngine getSyncEngine() {
    return hardAssertNonNull(syncEngine, "syncEngine not initialized yet");
  }

  public RemoteStore getRemoteStore() {
    return hardAssertNonNull(remoteStore, "remoteStore not initialized yet");
  }

  public EventManager getEventManager() {
    return hardAssertNonNull(eventManager, "eventManager not initialized yet");
  }

  protected ConnectivityMonitor getConnectivityMonitor() {
    return remoteProvider.getConnectivityMonitor();
  }

  public void initialize(Configuration configuration) {
    /**
     * The order in which components are created is important.
     *
     * <p>The implementation of abstract createX methods (for example createRemoteStore) will call
     * the getX methods (for example getLocalStore). Consequently, creating components out of order
     * will cause createX method to fail because a dependency is null.
     *
     * <p>To catch incorrect order, all getX methods have runtime check for null.
     */
    remoteProvider.initialize(configuration);
    persistence = createPersistence(configuration);
    persistence.start();
    localStore = createLocalStore(configuration);
    remoteStore = createRemoteStore(configuration);
    syncEngine = createSyncEngine(configuration);
    eventManager = createEventManager(configuration);
    localStore.start();
    remoteStore.start();
    garbageCollectionScheduler = createGarbageCollectionScheduler(configuration);
    indexBackfiller = createIndexBackfiller(configuration);
  }

  protected abstract Scheduler createGarbageCollectionScheduler(Configuration configuration);

  protected abstract IndexBackfiller createIndexBackfiller(Configuration configuration);

  protected abstract EventManager createEventManager(Configuration configuration);

  protected abstract LocalStore createLocalStore(Configuration configuration);

  protected abstract Persistence createPersistence(Configuration configuration);

  protected abstract RemoteStore createRemoteStore(Configuration configuration);

  protected abstract SyncEngine createSyncEngine(Configuration configuration);
}<|MERGE_RESOLUTION|>--- conflicted
+++ resolved
@@ -60,13 +60,8 @@
   @NonNull
   public static ComponentProvider defaultFactory(@NonNull FirebaseFirestoreSettings settings) {
     return settings.isPersistenceEnabled()
-<<<<<<< HEAD
-            ? new SQLiteComponentProvider(settings)
-            : new MemoryComponentProvider(settings);
-=======
-        ? new SQLiteComponentProvider()
-        : new MemoryComponentProvider();
->>>>>>> 3dc208ce
+        ? new SQLiteComponentProvider(settings)
+        : new MemoryComponentProvider(settings);
   }
 
   /** Configuration options for the component provider. */
