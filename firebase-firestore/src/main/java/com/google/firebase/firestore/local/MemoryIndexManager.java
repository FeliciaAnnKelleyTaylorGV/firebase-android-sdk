--- conflicted
+++ resolved
@@ -61,14 +61,11 @@
   }
 
   @Override
-<<<<<<< HEAD
-=======
   public void deleteAllFieldIndexes() {
     // Field indices are not supported with memory persistence.
   }
 
   @Override
->>>>>>> dff55b6c
   public void createTargetIndexes(Target target) {}
 
   @Override
