// Copyright 2018 Google LLC
//
// Licensed under the Apache License, Version 2.0 (the "License");
// you may not use this file except in compliance with the License.
// You may obtain a copy of the License at
//
//      http://www.apache.org/licenses/LICENSE-2.0
//
// Unless required by applicable law or agreed to in writing, software
// distributed under the License is distributed on an "AS IS" BASIS,
// WITHOUT WARRANTIES OR CONDITIONS OF ANY KIND, either express or implied.
// See the License for the specific language governing permissions and
// limitations under the License.

package com.google.firebase.firestore.local;

import static com.google.firebase.firestore.model.DocumentCollections.emptyDocumentMap;
import static com.google.firebase.firestore.model.DocumentCollections.emptyMutableDocumentMap;
import static com.google.firebase.firestore.util.Assert.hardAssert;

import android.util.Pair;
import androidx.annotation.VisibleForTesting;
import com.google.firebase.Timestamp;
import com.google.firebase.database.collection.ImmutableSortedMap;
import com.google.firebase.database.collection.StandardComparator;
import com.google.firebase.firestore.core.Query;
import com.google.firebase.firestore.model.Document;
import com.google.firebase.firestore.model.DocumentKey;
import com.google.firebase.firestore.model.FieldIndex.IndexOffset;
import com.google.firebase.firestore.model.MutableDocument;
import com.google.firebase.firestore.model.ResourcePath;
import com.google.firebase.firestore.model.SnapshotVersion;
import com.google.firebase.firestore.model.mutation.FieldMask;
import com.google.firebase.firestore.model.mutation.Mutation;
import com.google.firebase.firestore.model.mutation.MutationBatch;
import com.google.firebase.firestore.model.mutation.PatchMutation;
import java.util.ArrayList;
import java.util.Collections;
import java.util.HashMap;
import java.util.HashSet;
import java.util.List;
import java.util.Map;
import java.util.Set;
import java.util.TreeMap;

/**
 * A readonly view of the local state of all documents we're tracking (i.e. we have a cached version
 * in remoteDocumentCache or local mutations for the document). The view is computed by applying the
 * mutations in the MutationQueue to the RemoteDocumentCache.
 */
// TODO: Turn this into the UnifiedDocumentCache / whatever.
class LocalDocumentsView {

  private final RemoteDocumentCache remoteDocumentCache;
  private final MutationQueue mutationQueue;
  private final DocumentOverlayCache documentOverlayCache;
  private final IndexManager indexManager;
  private final Set<DocumentKey> memoizedDocumentKeys = new HashSet<>();
  private List<Document> memoizedDocumentsByReadTime = new ArrayList<>();
  private ImmutableSortedMap<Integer, List<Document>> memoizedBatchIdToDocuments =
      ImmutableSortedMap.Builder.emptyMap(StandardComparator.getComparator(Integer.class));

  LocalDocumentsView(
      RemoteDocumentCache remoteDocumentCache,
      MutationQueue mutationQueue,
      DocumentOverlayCache documentOverlayCache,
      IndexManager indexManager) {
    this.remoteDocumentCache = remoteDocumentCache;
    this.mutationQueue = mutationQueue;
    this.documentOverlayCache = documentOverlayCache;
    this.indexManager = indexManager;
  }

  @VisibleForTesting
  RemoteDocumentCache getRemoteDocumentCache() {
    return remoteDocumentCache;
  }

  @VisibleForTesting
  MutationQueue getMutationQueue() {
    return mutationQueue;
  }

  @VisibleForTesting
  DocumentOverlayCache getDocumentOverlayCache() {
    return documentOverlayCache;
  }

  @VisibleForTesting
  IndexManager getIndexManager() {
    return indexManager;
  }

  /**
   * Returns the the local view of the document identified by {@code key}.
   *
   * @return Local view of the document or a an invalid document if we don't have any cached state
   *     for it.
   */
  Document getDocument(DocumentKey key) {
    Mutation overlay = documentOverlayCache.getOverlay(key);
    MutableDocument fromOverlay = remoteDocumentCache.get(key);
    if (overlay != null) {
      overlay.applyToLocalView(fromOverlay, null, Timestamp.now());
    }

    return fromOverlay;
  }

  /**
   * Gets the local view of the documents identified by {@code keys}.
   *
   * <p>If we don't have cached state for a document in {@code keys}, a NoDocument will be stored
   * for that key in the resulting set.
   */
  ImmutableSortedMap<DocumentKey, Document> getDocuments(Iterable<DocumentKey> keys) {
    Map<DocumentKey, MutableDocument> docs = remoteDocumentCache.getAll(keys);
    return getLocalViewOfDocuments(docs, new HashSet<>());
  }

  /**
   * Similar to {@link #getDocuments}, but creates the local view from the given {@code baseDocs}
   * without retrieving documents from the local store.
   *
   * @param docs The documents to apply local mutations to get the local views.
   * @param existenceStateChanged The set of document keys whose existence state is changed. This is
   *     useful to determine if some documents overlay needs to be recalculated.
   */
  ImmutableSortedMap<DocumentKey, Document> getLocalViewOfDocuments(
      Map<DocumentKey, MutableDocument> docs, Set<DocumentKey> existenceStateChanged) {
    ImmutableSortedMap<DocumentKey, Document> results = emptyDocumentMap();
    Map<DocumentKey, MutableDocument> recalculateDocuments = new HashMap<>();
    for (Map.Entry<DocumentKey, MutableDocument> entry : docs.entrySet()) {
      Mutation overlay = documentOverlayCache.getOverlay(entry.getKey());
      // Recalculate an overlay if the document's existence state is changed due to a remote
      // event *and* the overlay is a PatchMutation. This is because document existence state
      // can change if some patch mutation's preconditions are met.
      // NOTE: we recalculate when `overlay` is null as well, because there might be a patch
      // mutation whose precondition does not match before the change (hence overlay==null),
      // but would now match.
      if (existenceStateChanged.contains(entry.getKey())
          && (overlay == null || overlay instanceof PatchMutation)) {
        recalculateDocuments.put(entry.getKey(), docs.get(entry.getKey()));
      } else if (overlay != null) {
        overlay.applyToLocalView(entry.getValue(), null, Timestamp.now());
      }
    }

    recalculateAndSaveOverlays(recalculateDocuments);

    for (Map.Entry<DocumentKey, MutableDocument> entry : docs.entrySet()) {
      results = results.insert(entry.getKey(), entry.getValue());
    }
    return results;
  }

  private void recalculateAndSaveOverlays(Map<DocumentKey, MutableDocument> docs) {
    List<MutationBatch> batches =
        mutationQueue.getAllMutationBatchesAffectingDocumentKeys(docs.keySet());

    Map<DocumentKey, FieldMask> masks = new HashMap<>();
    // A reverse lookup map from batch id to the documents within that batch.
    TreeMap<Integer, Set<DocumentKey>> documentsByBatchId = new TreeMap<>();

    // Apply mutations from mutation queue to the documents, collecting batch id and field masks
    // along the way.
    for (MutationBatch batch : batches) {
      for (DocumentKey key : batch.getKeys()) {
        FieldMask mask = masks.containsKey(key) ? masks.get(key) : FieldMask.EMPTY;
        mask = batch.applyToLocalView(docs.get(key), mask);
        masks.put(key, mask);
        int batchId = batch.getBatchId();
        if (!documentsByBatchId.containsKey(batchId)) {
          documentsByBatchId.put(batchId, new HashSet<>());
        }
        documentsByBatchId.get(batchId).add(key);
      }
    }

    Set<DocumentKey> processed = new HashSet<>();
    // Iterate in descending order of batch ids, skip documents that are already saved.
    for (Map.Entry<Integer, Set<DocumentKey>> entry :
        documentsByBatchId.descendingMap().entrySet()) {
      Map<DocumentKey, Mutation> overlays = new HashMap<>();
      for (DocumentKey key : entry.getValue()) {
        if (!processed.contains(key)) {
          overlays.put(key, Mutation.calculateOverlayMutation(docs.get(key), masks.get(key)));
          processed.add(key);
        }
      }
      documentOverlayCache.saveOverlays(entry.getKey(), overlays);
    }
  }

  /**
   * Recalculates overlays by reading the documents from remote document cache first, and save them
   * after they are calculated.
   */
  void recalculateAndSaveOverlays(Set<DocumentKey> documentKeys) {
    Map<DocumentKey, MutableDocument> docs = remoteDocumentCache.getAll(documentKeys);
    recalculateAndSaveOverlays(docs);
  }

  /** Gets the local view of the next {@code count} documents based on their read time. */
  ImmutableSortedMap<DocumentKey, Document> getDocuments(
      String collectionGroup, IndexOffset offset, int count) {
    Map<DocumentKey, MutableDocument> docs =
        remoteDocumentCache.getAll(collectionGroup, offset, count);
    return getLocalViewOfDocuments(docs, new HashSet<>());
  }

  /**
   * Performs a query against the local view of all documents.
   *
   * @param query The query to match documents against.
   * @param offset Read time and key to start scanning by (exclusive).
   */
  ImmutableSortedMap<DocumentKey, Document> getDocumentsMatchingQuery(
      Query query, IndexOffset offset) {
    ResourcePath path = query.getPath();
    if (query.isDocumentQuery()) {
      return getDocumentsMatchingDocumentQuery(path);
    } else if (query.isCollectionGroupQuery()) {
      return getDocumentsMatchingCollectionGroupQuery(query, offset);
    } else {
      return getDocumentsMatchingCollectionQuery(query, offset);
    }
  }

  /** Performs a simple document lookup for the given path. */
  private ImmutableSortedMap<DocumentKey, Document> getDocumentsMatchingDocumentQuery(
      ResourcePath path) {
    ImmutableSortedMap<DocumentKey, Document> result = emptyDocumentMap();
    // Just do a simple document lookup.
    Document doc = getDocument(DocumentKey.fromPath(path));
    if (doc.isFoundDocument()) {
      result = result.insert(doc.getKey(), doc);
    }
    return result;
  }

  private ImmutableSortedMap<DocumentKey, Document> getDocumentsMatchingCollectionGroupQuery(
      Query query, IndexOffset offset) {
    hardAssert(
        query.getPath().isEmpty(),
        "Currently we only support collection group queries at the root.");
    String collectionId = query.getCollectionGroup();
    ImmutableSortedMap<DocumentKey, Document> results = emptyDocumentMap();
    List<ResourcePath> parents = indexManager.getCollectionParents(collectionId);

    // Perform a collection query against each parent that contains the collectionId and
    // aggregate the results.
    for (ResourcePath parent : parents) {
      Query collectionQuery = query.asCollectionQueryAtPath(parent.append(collectionId));
      ImmutableSortedMap<DocumentKey, Document> collectionResults =
          getDocumentsMatchingCollectionQuery(collectionQuery, offset);
      for (Map.Entry<DocumentKey, Document> docEntry : collectionResults) {
        results = results.insert(docEntry.getKey(), docEntry.getValue());
      }
    }
    return results;
  }

  /** Queries the remote documents and overlays by doing a full collection scan. */
  private ImmutableSortedMap<DocumentKey, Document> getDocumentsMatchingCollectionQuery(
      Query query, IndexOffset offset) {
<<<<<<< HEAD
    if (Persistence.OVERLAY_SUPPORT_ENABLED) {
      // TODO(Overlay): Remove the assert and just return `fromOverlay`.
      ImmutableSortedMap<DocumentKey, Document> fromOverlay =
          getDocumentsMatchingCollectionQueryFromOverlayCache(query, offset);
      // TODO(Overlay): Delete below before merging. The code passes, but there are tests
      // looking at how many documents read from remote document, and this would double
      // the count.
      /*
      ImmutableSortedMap<DocumentKey, Document> fromMutationQueue =
          getDocumentsMatchingCollectionQueryFromMutationQueue(query, sinceReadTime);
      hardAssert(
          fromOverlay.equals(fromMutationQueue),
          "Documents from overlay do not match mutation queue version.");
       */
      return fromOverlay;
    } else {
      return getDocumentsMatchingCollectionQueryFromMutationQueue(query, offset);
    }
  }

  /**
   * Given a collection group, returns the next documents that follow the provided offset, along
   * with an updated offset.
   *
   * <p>The first call to this method should set {@code updateMemoizedResults} to {@code true} to
   * load remote documents and mutations into persistence. Subsequent calls to this method should be
   * made with {@code updateMemoizedResults} set to {@code false} {@code offset} set to the offset
   * returned by the previous call.
   *
   * <p>This method returns documents in order of read time from the provided offset, followed by
   * documents with mutations in order of batch id from the offset.
   *
   * <p>If no documents are found, returns an empty list and an offset with the latest read time in
   * the remote document cache.
   *
   * @param collectionGroup The collection group for the documents.
   * @param offset The offset to index into.
   * @param updateMemoizedResults Whether to load documents and mutations from persistence.
   * @return A pair containing the next offset and a list of documents that follow the provided
   *     offset.
   */
  public Pair<IndexOffset, List<Document>> getNextDocumentsAndOffsetForCollectionGroup(
      String collectionGroup, IndexOffset offset, boolean updateMemoizedResults) {

    if (updateMemoizedResults) {
      memoizeDocuments(collectionGroup, offset);

      // If there are no matching documents from the memoization, fast forward the index offset to
      // the latest read time of the remote documents.
      if (memoizedDocumentsByReadTime.isEmpty() && memoizedBatchIdToDocuments.isEmpty()) {
        // TODO(indexing): update offset to include high-water mark for global largest batch id
        IndexOffset newOffset = IndexOffset.create(remoteDocumentCache.getLatestReadTime());
        newOffset = newOffset.compareTo(offset) > 0 ? newOffset : offset;
        return new Pair<>(newOffset, new ArrayList<>());
      }
    }

    if (!memoizedDocumentsByReadTime.isEmpty()) {
      return getNextDocumentsByReadTime(offset);
    } else if (!memoizedBatchIdToDocuments.isEmpty()) {
      return getNextDocumentsByBatchId(offset);
    } else {
      return new Pair<>(offset, new ArrayList<>());
    }
  }

  private void memoizeDocuments(String collectionGroup, IndexOffset offset) {
    Query query = new Query(ResourcePath.EMPTY, collectionGroup);
    ImmutableSortedMap<DocumentKey, Document> documents = getDocumentsMatchingQuery(query, offset);
    memoizedDocumentKeys.clear();
    for (Map.Entry<DocumentKey, Document> document : documents) {
      if (document.getValue().getVersion() != SnapshotVersion.NONE) {
        memoizedDocumentKeys.add(document.getKey());
        memoizedDocumentsByReadTime.add(document.getValue());
      }
    }
    // TODO(indexing): Store largest batch id on Document class so we can avoid fetching documents
    // a second time.
    memoizedBatchIdToDocuments =
        getDocumentsBatchIdsMatchingCollectionGroupQuery(collectionGroup, offset);
  }

  private Pair<IndexOffset, List<Document>> getNextDocumentsByReadTime(IndexOffset offset) {
    Document documentToIndex = memoizedDocumentsByReadTime.get(0);
    IndexOffset newOffset =
        IndexOffset.create(documentToIndex.getReadTime(), documentToIndex.getKey());
    // Make sure the index does not go back in time.
    newOffset = newOffset.compareTo(offset) > 0 ? newOffset : offset;

    memoizedDocumentsByReadTime =
        memoizedDocumentsByReadTime.subList(1, memoizedDocumentsByReadTime.size());
    return new Pair<>(newOffset, Collections.singletonList(documentToIndex));
  }

  private Pair<IndexOffset, List<Document>> getNextDocumentsByBatchId(IndexOffset offset) {
    List<Document> documentsToIndex;
    int lowestBatchId;
    do {
      lowestBatchId = memoizedBatchIdToDocuments.getMinKey();
      documentsToIndex = memoizedBatchIdToDocuments.get(lowestBatchId);
      memoizedBatchIdToDocuments = memoizedBatchIdToDocuments.remove(lowestBatchId);

      // Skip documents that were already indexed in documentsByReadTime.
      List<Document> duplicates = new ArrayList<>();
      for (Document document : documentsToIndex) {
        if (memoizedDocumentKeys.contains(document.getKey())) {
          duplicates.add(document);
        }
      }
      documentsToIndex.removeAll(duplicates);

    } while (documentsToIndex.isEmpty() && !memoizedBatchIdToDocuments.isEmpty());
    IndexOffset newOffset =
        IndexOffset.create(offset.getReadTime(), offset.getDocumentKey(), lowestBatchId);
    return new Pair<>(newOffset, documentsToIndex);
  }

  /**
   * Returns a mapping of batch id to documents that match the provided query sorted by batch id
   * ascending order.
   */
  // TODO(indexing): Support adding local mutations to collection group table.
  public ImmutableSortedMap<Integer, List<Document>>
      getDocumentsBatchIdsMatchingCollectionGroupQuery(String collectionGroup, IndexOffset offset) {
    ImmutableSortedMap<Integer, List<Document>> results =
        ImmutableSortedMap.Builder.emptyMap(StandardComparator.getComparator(Integer.class));
    List<ResourcePath> parents = indexManager.getCollectionParents(collectionGroup);

    // Perform a collection query against each parent that contains the collectionId and
    // aggregate the results.
    for (ResourcePath parent : parents) {
      ResourcePath collectionId = parent.append(collectionGroup);
      Query collectionQuery = Query.atPath(collectionId);
      Map<Document, Integer> documentToBatchIds =
          getDocumentsInOverlayCacheByBatchId(collectionQuery, offset);
      for (Document document : documentToBatchIds.keySet()) {
        int batchId = documentToBatchIds.get(document);
        if (!results.containsKey(batchId)) {
          List<Document> documents = new ArrayList<>();
          documents.add(document);
          results = results.insert(batchId, documents);
        } else {
          results.get(batchId).add(document);
        }
      }
    }
    return results;
  }

  private ImmutableSortedMap<DocumentKey, Document>
      getDocumentsMatchingCollectionQueryFromOverlayCache(Query query, IndexOffset offset) {
    ImmutableSortedMap<DocumentKey, MutableDocument> remoteDocuments =
        remoteDocumentCache.getAllDocumentsMatchingQuery(query, offset);
    Map<DocumentKey, Pair<Integer, Mutation>> overlays =
        documentOverlayCache.getOverlays(query.getPath(), -1);

    // As documents might match the query because of their overlay we need to include all documents
    // in the result.
    remoteDocuments = updateRemoteDocumentsWithOverlayDocuments(remoteDocuments, overlays.keySet());

    // Apply the overlays and match against the query.
    ImmutableSortedMap<DocumentKey, Document> results = emptyDocumentMap();
    for (Map.Entry<DocumentKey, MutableDocument> docEntry : remoteDocuments) {
      // TODO: revert to before merge and check what the difference was. Guess is that
      // LDV.getDocumentsMatchingQuery() now creates documents for docs that are mutations
      // whereas before it only took documents from RDC and applied overlays
      Pair<Integer, Mutation> pair = overlays.get(docEntry.getKey());
      Mutation overlay = pair != null ? pair.second : null;
      if (overlay != null) {
        overlay.applyToLocalView(docEntry.getValue(), null, Timestamp.now());
      }
      // Finally, insert the documents that still match the query
      if (query.matches(docEntry.getValue())) {
        results = results.insert(docEntry.getKey(), docEntry.getValue());
      }
    }

    return results;
  }

  /** Updates the provided remote documents to include documents in the overlay. */
  private ImmutableSortedMap<DocumentKey, MutableDocument>
      updateRemoteDocumentsWithOverlayDocuments(
          ImmutableSortedMap<DocumentKey, MutableDocument> remoteDocuments,
          Set<DocumentKey> overlayDocumentKeys) {
    Set<DocumentKey> missingDocuments = new HashSet<>();
    for (DocumentKey key : overlayDocumentKeys) {
      if (!remoteDocuments.containsKey(key)) {
        missingDocuments.add(key);
      }
    }
    for (Map.Entry<DocumentKey, MutableDocument> entry :
        remoteDocumentCache.getAll(missingDocuments).entrySet()) {
      remoteDocuments = remoteDocuments.insert(entry.getKey(), entry.getValue());
    }
    return remoteDocuments;
  }

  /**
   * Returns a mapping of documents to their largest batch ids based on the earliest batch id in the
   * provided offset.
   */
  public Map<Document, Integer> getDocumentsInOverlayCacheByBatchId(
      Query query, IndexOffset offset) {
    ImmutableSortedMap<DocumentKey, MutableDocument> remoteDocuments = emptyMutableDocumentMap();
    Map<DocumentKey, Pair<Integer, Mutation>> overlays =
        documentOverlayCache.getOverlays(query.getPath(), offset.getLargestBatchId());

    // Apply overlays to empty mutable document map to generate base.
    remoteDocuments = updateRemoteDocumentsWithOverlayDocuments(remoteDocuments, overlays.keySet());

    // Apply the overlays and match against the query.
    Map<Document, Integer> results = new HashMap<>();
    for (Map.Entry<DocumentKey, MutableDocument> docEntry : remoteDocuments) {
      int batchId = overlays.get(docEntry.getKey()).first;
      Mutation overlay = overlays.get(docEntry.getKey()).second;
=======
    Map<DocumentKey, MutableDocument> remoteDocuments =
        remoteDocumentCache.getAll(query.getPath(), offset);
    Map<DocumentKey, Mutation> overlays = documentOverlayCache.getOverlays(query.getPath(), -1);

    // As documents might match the query because of their overlay we need to include documents
    // for all overlays in the initial document set.
    for (Map.Entry<DocumentKey, Mutation> entry : overlays.entrySet()) {
      if (!remoteDocuments.containsKey(entry.getKey())) {
        remoteDocuments.put(entry.getKey(), MutableDocument.newInvalidDocument(entry.getKey()));
      }
    }

    // Apply the overlays and match against the query.
    ImmutableSortedMap<DocumentKey, Document> results = emptyDocumentMap();
    for (Map.Entry<DocumentKey, MutableDocument> docEntry : remoteDocuments.entrySet()) {
      Mutation overlay = overlays.get(docEntry.getKey());
>>>>>>> 7d861383
      if (overlay != null) {
        overlay.applyToLocalView(docEntry.getValue(), null, Timestamp.now());
      }
      // Finally, insert the documents that still match the query.
      if (query.matches(docEntry.getValue())) {
        results.put(docEntry.getValue(), batchId);
      }
    }

    return results;
  }
}<|MERGE_RESOLUTION|>--- conflicted
+++ resolved
@@ -15,7 +15,6 @@
 package com.google.firebase.firestore.local;
 
 import static com.google.firebase.firestore.model.DocumentCollections.emptyDocumentMap;
-import static com.google.firebase.firestore.model.DocumentCollections.emptyMutableDocumentMap;
 import static com.google.firebase.firestore.util.Assert.hardAssert;
 
 import android.util.Pair;
@@ -118,6 +117,14 @@
     return getLocalViewOfDocuments(docs, new HashSet<>());
   }
 
+  /** Gets the local view of the next {@code count} documents based on their read time. */
+  ImmutableSortedMap<DocumentKey, Document> getDocuments(
+      String collectionGroup, IndexOffset offset, int count) {
+    Map<DocumentKey, MutableDocument> docs =
+        remoteDocumentCache.getAll(collectionGroup, offset, count);
+    return getLocalViewOfDocuments(docs, new HashSet<>());
+  }
+
   /**
    * Similar to {@link #getDocuments}, but creates the local view from the given {@code baseDocs}
    * without retrieving documents from the local store.
@@ -201,14 +208,6 @@
     recalculateAndSaveOverlays(docs);
   }
 
-  /** Gets the local view of the next {@code count} documents based on their read time. */
-  ImmutableSortedMap<DocumentKey, Document> getDocuments(
-      String collectionGroup, IndexOffset offset, int count) {
-    Map<DocumentKey, MutableDocument> docs =
-        remoteDocumentCache.getAll(collectionGroup, offset, count);
-    return getLocalViewOfDocuments(docs, new HashSet<>());
-  }
-
   /**
    * Performs a query against the local view of all documents.
    *
@@ -264,25 +263,9 @@
   /** Queries the remote documents and overlays by doing a full collection scan. */
   private ImmutableSortedMap<DocumentKey, Document> getDocumentsMatchingCollectionQuery(
       Query query, IndexOffset offset) {
-<<<<<<< HEAD
-    if (Persistence.OVERLAY_SUPPORT_ENABLED) {
-      // TODO(Overlay): Remove the assert and just return `fromOverlay`.
-      ImmutableSortedMap<DocumentKey, Document> fromOverlay =
-          getDocumentsMatchingCollectionQueryFromOverlayCache(query, offset);
-      // TODO(Overlay): Delete below before merging. The code passes, but there are tests
-      // looking at how many documents read from remote document, and this would double
-      // the count.
-      /*
-      ImmutableSortedMap<DocumentKey, Document> fromMutationQueue =
-          getDocumentsMatchingCollectionQueryFromMutationQueue(query, sinceReadTime);
-      hardAssert(
-          fromOverlay.equals(fromMutationQueue),
-          "Documents from overlay do not match mutation queue version.");
-       */
-      return fromOverlay;
-    } else {
-      return getDocumentsMatchingCollectionQueryFromMutationQueue(query, offset);
-    }
+    ImmutableSortedMap<DocumentKey, Document> fromOverlay =
+        getDocumentsMatchingCollectionQueryFromOverlayCache(query, offset);
+    return fromOverlay;
   }
 
   /**
@@ -416,21 +399,22 @@
 
   private ImmutableSortedMap<DocumentKey, Document>
       getDocumentsMatchingCollectionQueryFromOverlayCache(Query query, IndexOffset offset) {
-    ImmutableSortedMap<DocumentKey, MutableDocument> remoteDocuments =
-        remoteDocumentCache.getAllDocumentsMatchingQuery(query, offset);
+    Map<DocumentKey, MutableDocument> remoteDocuments =
+        remoteDocumentCache.getAll(query.getPath(), offset);
     Map<DocumentKey, Pair<Integer, Mutation>> overlays =
         documentOverlayCache.getOverlays(query.getPath(), -1);
 
-    // As documents might match the query because of their overlay we need to include all documents
-    // in the result.
-    remoteDocuments = updateRemoteDocumentsWithOverlayDocuments(remoteDocuments, overlays.keySet());
+    // As documents might match the query because of their overlay we need to include documents
+    // for all overlays in the initial document set.
+    for (Map.Entry<DocumentKey, Pair<Integer, Mutation>> entry : overlays.entrySet()) {
+      if (!remoteDocuments.containsKey(entry.getKey())) {
+        remoteDocuments.put(entry.getKey(), MutableDocument.newInvalidDocument(entry.getKey()));
+      }
+    }
 
     // Apply the overlays and match against the query.
     ImmutableSortedMap<DocumentKey, Document> results = emptyDocumentMap();
-    for (Map.Entry<DocumentKey, MutableDocument> docEntry : remoteDocuments) {
-      // TODO: revert to before merge and check what the difference was. Guess is that
-      // LDV.getDocumentsMatchingQuery() now creates documents for docs that are mutations
-      // whereas before it only took documents from RDC and applied overlays
+    for (Map.Entry<DocumentKey, MutableDocument> docEntry : remoteDocuments.entrySet()) {
       Pair<Integer, Mutation> pair = overlays.get(docEntry.getKey());
       Mutation overlay = pair != null ? pair.second : null;
       if (overlay != null) {
@@ -441,26 +425,7 @@
         results = results.insert(docEntry.getKey(), docEntry.getValue());
       }
     }
-
     return results;
-  }
-
-  /** Updates the provided remote documents to include documents in the overlay. */
-  private ImmutableSortedMap<DocumentKey, MutableDocument>
-      updateRemoteDocumentsWithOverlayDocuments(
-          ImmutableSortedMap<DocumentKey, MutableDocument> remoteDocuments,
-          Set<DocumentKey> overlayDocumentKeys) {
-    Set<DocumentKey> missingDocuments = new HashSet<>();
-    for (DocumentKey key : overlayDocumentKeys) {
-      if (!remoteDocuments.containsKey(key)) {
-        missingDocuments.add(key);
-      }
-    }
-    for (Map.Entry<DocumentKey, MutableDocument> entry :
-        remoteDocumentCache.getAll(missingDocuments).entrySet()) {
-      remoteDocuments = remoteDocuments.insert(entry.getKey(), entry.getValue());
-    }
-    return remoteDocuments;
   }
 
   /**
@@ -469,36 +434,20 @@
    */
   public Map<Document, Integer> getDocumentsInOverlayCacheByBatchId(
       Query query, IndexOffset offset) {
-    ImmutableSortedMap<DocumentKey, MutableDocument> remoteDocuments = emptyMutableDocumentMap();
+    Map<DocumentKey, MutableDocument> remoteDocuments = new HashMap<>();
     Map<DocumentKey, Pair<Integer, Mutation>> overlays =
         documentOverlayCache.getOverlays(query.getPath(), offset.getLargestBatchId());
 
     // Apply overlays to empty mutable document map to generate base.
-    remoteDocuments = updateRemoteDocumentsWithOverlayDocuments(remoteDocuments, overlays.keySet());
+    for (Map.Entry<DocumentKey, Pair<Integer, Mutation>> entry : overlays.entrySet()) {
+      remoteDocuments.put(entry.getKey(), MutableDocument.newInvalidDocument(entry.getKey()));
+    }
 
     // Apply the overlays and match against the query.
     Map<Document, Integer> results = new HashMap<>();
-    for (Map.Entry<DocumentKey, MutableDocument> docEntry : remoteDocuments) {
+    for (Map.Entry<DocumentKey, MutableDocument> docEntry : remoteDocuments.entrySet()) {
       int batchId = overlays.get(docEntry.getKey()).first;
       Mutation overlay = overlays.get(docEntry.getKey()).second;
-=======
-    Map<DocumentKey, MutableDocument> remoteDocuments =
-        remoteDocumentCache.getAll(query.getPath(), offset);
-    Map<DocumentKey, Mutation> overlays = documentOverlayCache.getOverlays(query.getPath(), -1);
-
-    // As documents might match the query because of their overlay we need to include documents
-    // for all overlays in the initial document set.
-    for (Map.Entry<DocumentKey, Mutation> entry : overlays.entrySet()) {
-      if (!remoteDocuments.containsKey(entry.getKey())) {
-        remoteDocuments.put(entry.getKey(), MutableDocument.newInvalidDocument(entry.getKey()));
-      }
-    }
-
-    // Apply the overlays and match against the query.
-    ImmutableSortedMap<DocumentKey, Document> results = emptyDocumentMap();
-    for (Map.Entry<DocumentKey, MutableDocument> docEntry : remoteDocuments.entrySet()) {
-      Mutation overlay = overlays.get(docEntry.getKey());
->>>>>>> 7d861383
       if (overlay != null) {
         overlay.applyToLocalView(docEntry.getValue(), null, Timestamp.now());
       }
